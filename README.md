--- conflicted
+++ resolved
@@ -1,4 +1,4 @@
-<<<<<<< HEAD
+
 # Modeling Behavior-Relevant Latent Neural Dynamics in Parkinson's Disease
 
 ## Getting Started
@@ -16,6 +16,3 @@
 
 ```bash
 bash environment/create_env.sh
-```
-=======
->>>>>>> c9e568c1
