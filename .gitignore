# Byte-compiled / optimized / DLL files
__pycache__/
*.py[cod]
*$py.class

# C extensions
*.so

# Distribution / packaging
.Python
build/
develop-eggs/
dist/
downloads/
eggs/
.eggs/
lib/
lib64/
parts/
sdist/
var/
wheels/
share/python-wheels/
*.egg-info/
.installed.cfg
*.egg
MANIFEST

# PyInstaller
#  Usually these files are written by a python script from a template
#  before PyInstaller builds the exe, so as to inject date/other infos into it.
*.manifest
*.spec

# Installer logs
pip-log.txt
pip-delete-this-directory.txt

# Unit test / coverage reports
htmlcov/
.tox/
.nox/
.coverage
.coverage.*
.cache
nosetests.xml
coverage.xml
*.cover
*.py,cover
.hypothesis/
.pytest_cache/
cover/

# Translations
*.mo
*.pot

# Django stuff:
*.log
local_settings.py
db.sqlite3
db.sqlite3-journal

# Flask stuff:
instance/
.webassets-cache

# Scrapy stuff:
.scrapy

# Sphinx documentation
docs/_build/

# PyBuilder
.pybuilder/
target/

# Jupyter Notebook
.ipynb_checkpoints

# IPython
profile_default/
ipython_config.py

# pyenv
#   For a library or package, you might want to ignore these files since the code is
#   intended to run in multiple environments; otherwise, check them in:
# .python-version

# pipenv
#   According to pypa/pipenv#598, it is recommended to include Pipfile.lock in version control.
#   However, in case of collaboration, if having platform-specific dependencies or dependencies
#   having no cross-platform support, pipenv may install dependencies that don't work, or not
#   install all needed dependencies.
#Pipfile.lock

# UV
#   Similar to Pipfile.lock, it is generally recommended to include uv.lock in version control.
#   This is especially recommended for binary packages to ensure reproducibility, and is more
#   commonly ignored for libraries.
#uv.lock

# poetry
#   Similar to Pipfile.lock, it is generally recommended to include poetry.lock in version control.
#   This is especially recommended for binary packages to ensure reproducibility, and is more
#   commonly ignored for libraries.
#   https://python-poetry.org/docs/basic-usage/#commit-your-poetrylock-file-to-version-control
#poetry.lock

# pdm
#   Similar to Pipfile.lock, it is generally recommended to include pdm.lock in version control.
#pdm.lock
#   pdm stores project-wide configurations in .pdm.toml, but it is recommended to not include it
#   in version control.
#   https://pdm.fming.dev/latest/usage/project/#working-with-version-control
.pdm.toml
.pdm-python
.pdm-build/

# PEP 582; used by e.g. github.com/David-OConnor/pyflow and github.com/pdm-project/pdm
__pypackages__/

# Celery stuff
celerybeat-schedule
celerybeat.pid

# SageMath parsed files
*.sage.py

# Environments
.env
.venv
env/
venv/
ENV/
env.bak/
venv.bak/

# Spyder project settings
.spyderproject
.spyproject

# Rope project settings
.ropeproject

# mkdocs documentation
/site

# mypy
.mypy_cache/
.dmypy.json
dmypy.json

# Pyre type checker
.pyre/

# pytype static type analyzer
.pytype/

# Cython debug symbols
cython_debug/

# PyCharm
#  JetBrains specific template is maintained in a separate JetBrains.gitignore that can
#  be found at https://github.com/github/gitignore/blob/main/Global/JetBrains.gitignore
#  and can be added to the global gitignore or merged into this file.  For a more nuclear
#  option (not recommended) you can uncomment the following to ignore the entire idea folder.
#.idea/

# Abstra
# Abstra is an AI-powered process automation framework.
# Ignore directories containing user credentials, local state, and settings.
# Learn more at https://abstra.io/docs
.abstra/

# Visual Studio Code
#  Visual Studio Code specific template is maintained in a separate VisualStudioCode.gitignore 
#  that can be found at https://github.com/github/gitignore/blob/main/Global/VisualStudioCode.gitignore
#  and can be added to the global gitignore or merged into this file. However, if you prefer, 
#  you could uncomment the following to ignore the enitre vscode folder
.vscode/

# Ruff stuff:
.ruff_cache/

# PyPI configuration file
.pypirc

# Cursor
#  Cursor is an AI-powered code editor. `.cursorignore` specifies files/directories to
#  exclude from AI features like autocomplete and code analysis. Recommended for sensitive data
#  refer to https://docs.cursor.com/context/ignore-files
.cursorignore
.cursorindexingignore


data/

*.fif

logs/
resampled_recordings/
<<<<<<< HEAD
DPAD-main/
PyPSID-main/
.idea

results/*/split
results/*/logs
=======
DPAD/
PyPSID/

<<<<<<< HEAD
articles/
>>>>>>> main
=======
articles/
>>>>>>> 0ea7fbde
<|MERGE_RESOLUTION|>--- conflicted
+++ resolved
@@ -200,20 +200,12 @@
 
 logs/
 resampled_recordings/
-<<<<<<< HEAD
+results/*/split
+results/*/logs
 DPAD-main/
 PyPSID-main/
 .idea
 
-results/*/split
-results/*/logs
-=======
 DPAD/
 PyPSID/
-
-<<<<<<< HEAD
 articles/
->>>>>>> main
-=======
-articles/
->>>>>>> 0ea7fbde
